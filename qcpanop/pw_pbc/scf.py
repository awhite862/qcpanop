"""

plane wave scf

"""

# libxc
import pylibxc

# TODO: this thing shouldn't be global, and i should be able to select the functional
libxc_functional = pylibxc.LibXCFunctional("lda_x", "polarized")

import numpy as np
import scipy

from qcpanop.pw_pbc.diis import DIIS

from qcpanop.pw_pbc.pseudopotential import get_local_pseudopotential_gth
from qcpanop.pw_pbc.pseudopotential import get_nonlocal_pseudopotential_matrix_elements

from qcpanop.pw_pbc.basis import get_miller_indices

from pyscf.pbc import tools

def get_exact_exchange_energy(basis, occupied_orbitals, N, C):
    """

    evaluate the exact Hartree-Fock exchange energy, according to

        Ex = - 2 pi / Omega sum_{mn in occ} sum_{g} |Cmn(g)|^2 / |g|^2

    where

        Cmn(g) = FT[ phi_m(r) phi_n*(r) ]

    see JCP 108, 4697 (1998) for more details.

    :param basis: plane wave basis information
    :param occupied_orbitals: a list of occupied orbitals
    :param N: the number of electrons
    :param N: the MO transformation matrix

    :return exchange_energy: the exact Hartree-Fock exchange energy
    :return exchange_potential: the exact Hartree-Fock exchange potential

    """


    # accumulate exchange energy and matrix
    exchange_energy = 0.0

    Cij = np.zeros(len(basis.g), dtype = 'complex128')

    mat = np.zeros((N,N), dtype = 'complex128')

    for i in range(0, N):

        # Ki(r) = sum_j Kij(r) phi_j(r)
        Ki_r = np.zeros(basis.real_space_grid_dim, dtype = 'complex128')

        for j in range(0, N):

            # Cij(r') = phi_i(r') phi_j*(r')
            tmp = occupied_orbitals[j].conj() * occupied_orbitals[i]

            # Cij(g) = FFT[Cij(r')]
            tmp = np.fft.ifftn(tmp)
            for myg in range( len(basis.g) ):
                Cij[myg] = tmp[ get_miller_indices(myg, basis) ]

            # Kij(g) = Cij(g) * FFT[1/|r-r'|]
            Kij = np.divide(Cij, basis.g2, out = np.zeros_like(basis.g2), where = basis.g2 != 0.0)

            exchange_energy += np.sum( Cij.conj() * Kij )

    #        # Kij(r) = FFT^-1[Kij(g)]
    #        Kij_r = np.zeros(basis.real_space_grid_dim, dtype = 'complex128')
    #        for myg in range( len(basis.g) ):
    #            Kij_r[ get_miller_indices(myg, basis) ] = Kij[myg]
    #        Kij_r = np.fft.fftn(Kij_r)

    #        # action of K on an occupied orbital, i: 
    #        # Ki(r) = sum_j Kij(r) phi_j(r)
    #        Ki_r += Kij_r * occupied_orbitals[j]

    #    # build exchange matrix in MO basis <phi_k | K | phi_i>
    #    factor = ( basis.omega / ( basis.real_space_grid_dim[0] * basis.real_space_grid_dim[1] * basis.real_space_grid_dim[2] ) )
    #    for k in range(0, N):
    #        mat[k, i] = factor * np.sum( Ki_r * occupied_orbitals[k].conj() ) 

    ## transform exchange matrix back from MO basis
    #trans = np.zeros((basis.n_plane_waves_per_k[0], N), dtype = 'complex128')
    #for i in range(0, N):
    #    trans[:, i] = C[:, i]
    #    
    #exchange_matrix = np.einsum('pi,ij,qj->pq', trans.conj(), mat, trans)


    # try new way ...
    exchange_matrix = np.zeros((basis.n_plane_waves_per_k[0], basis.n_plane_waves_per_k[0]), dtype='complex128')

    for i in range(0, basis.n_plane_waves_per_k[0]):
        ii = basis.kg_to_g[0][i]

        # Ki(r) = sum_j Kij(r) phi_j(r)
        Ki_r = np.zeros(basis.real_space_grid_dim, dtype = 'complex128')

        # a planewave basis function
        phi_i = np.zeros(len(basis.g), dtype = 'complex128')
        phi_i[ii] = 1.0
        tmp = np.zeros(basis.real_space_grid_dim, dtype = 'complex128')
        for myg in range( len(basis.g) ):
            tmp[ get_miller_indices(myg, basis) ] = phi_i[myg]
        phi_i = np.fft.fftn(tmp)

        for j in range(0, N):

            # Cij(r') = phi_i(r') phi_j*(r')
            tmp = occupied_orbitals[j].conj() * phi_i #occupied_orbitals[i]

            # Cij(g) = FFT[Cij(r')]
            tmp = np.fft.ifftn(tmp)
            for myg in range( len(basis.g) ):
                Cij[myg] = tmp[ get_miller_indices(myg, basis) ]

            # Kij(g) = Cij(g) * FFT[1/|r-r'|]
            Kij = np.divide(Cij, basis.g2, out = np.zeros_like(basis.g2), where = basis.g2 != 0.0)

            # Kij(r) = FFT^-1[Kij(g)]
            Kij_r = np.zeros(basis.real_space_grid_dim, dtype = 'complex128')
            for myg in range( len(basis.g) ):
                Kij_r[ get_miller_indices(myg, basis) ] = Kij[myg]
            Kij_r = np.fft.fftn(Kij_r)

            # action of K on an occupied orbital, i: 
            # Ki(r) = sum_j Kij(r) phi_j(r)
            Ki_r += Kij_r * occupied_orbitals[j]

        # build a row of the exchange matrix: < G' | K | G''> = FFT( Ki_r )
        row_g = np.fft.ifftn(Ki_r)
        for k in range(0, basis.n_plane_waves_per_k[0]):
            kk = basis.kg_to_g[0][k]
            
            exchange_matrix[k, i] = row_g[ get_miller_indices(kk, basis) ] 

    return -2.0 * np.pi / basis.omega * exchange_energy, -4.0 * np.pi / basis.omega * exchange_matrix

def get_xc_potential(xc, basis, rho_alpha, rho_beta):
    """

    evaluate the exchange-correlation energy

    :param xc: the exchange-correlation functional name
    :param basis: plane wave basis information
    :param rho_alpha: the alpha spin density (real space)
    :param rho_beta: the beta spin density (real space)
    :return xc_alpha: the exchange-correlation energy (alpha)
    :return xc_beta: the exchange-correlation energy (beta)

    """


    v_xc_alpha = np.zeros(len(basis.g), dtype = 'complex128')
    v_xc_beta = np.zeros(len(basis.g), dtype = 'complex128')

    if xc == 'lda' :

        ## LSDA potential 
        #cx = - 3.0 / 4.0 * ( 3.0 / np.pi )**( 1.0 / 3.0 )
        #vr = 4.0 / 3.0 * cx * 2.0 ** ( 1.0 / 3.0 ) * np.power( rho , 1.0 / 3.0 )

        #tmp = np.fft.ifftn(vr)
        #for myg in range( len(basis.g) ):
        #    v_xc[myg] = tmp[ get_miller_indices(myg, basis) ]

        # libxc wants a list of density elements [alpha[0], beta[0], alpha[1], beta[1], etc.]
        combined_rho = np.zeros( [2 * basis.real_space_grid_dim[0] * basis.real_space_grid_dim[1] * basis.real_space_grid_dim[2]] )
        count = 0
        for i in range (0, basis.real_space_grid_dim[0] ):
            for j in range (0, basis.real_space_grid_dim[1] ):
                for k in range (0, basis.real_space_grid_dim[2] ):
                    combined_rho[count] = rho_alpha[i, j, k]
                    combined_rho[count + 1] = rho_beta[i, j, k]
                    count = count + 2

        # compute
        ret = libxc_functional.compute( combined_rho )

        # unpack v_xc(r) and fourier transform
        vrho = ret['vrho']
        tmp_alpha = np.zeros_like(rho_alpha)
        tmp_beta = np.zeros_like(rho_beta)
        count = 0
        for i in range (0, basis.real_space_grid_dim[0] ):
            for j in range (0, basis.real_space_grid_dim[1] ):
                for k in range (0, basis.real_space_grid_dim[2] ):
                    tmp_alpha[i, j, k] = vrho[count, 0]
                    tmp_beta[i, j, k] = vrho[count, 1]
                    count = count + 1

        tmp_alpha = np.fft.ifftn(tmp_alpha)
        tmp_beta = np.fft.ifftn(tmp_beta)

        # unpack v_xc(g) 
        for myg in range( len(basis.g) ):
            v_xc_alpha[myg] = tmp_alpha[ get_miller_indices(myg, basis) ]
            v_xc_beta[myg] = tmp_beta[ get_miller_indices(myg, basis) ]

    elif xc == 'hf' :

        pass

        # TODO: fix for general k
        #xc_energy, v_xc = get_exact_exchange_energy(basis, occupied_orbitals, N, C)

    else:
        raise Exception("unsupported xc functional")

    return v_xc_alpha, v_xc_beta

def get_xc_energy(xc, basis, rho_alpha, rho_beta): 
    """

    evaluate the exchange-correlation energy

    :param xc: the exchange-correlation functional name
    :param basis: plane wave basis information
    :param rho_alpha: the alpha spin density (real space)
    :param rho_beta: the beta spin density (real space)

    """

    xc_energy = 0.0

    if xc == 'lda':

        # libxc wants a list of density elements [alpha[0], beta[0], alpha[1], beta[1], etc.]
        combined_rho = np.zeros( [2 * basis.real_space_grid_dim[0] * basis.real_space_grid_dim[1] * basis.real_space_grid_dim[2]] )
        count = 0
        for i in range (0, basis.real_space_grid_dim[0] ):
            for j in range (0, basis.real_space_grid_dim[1] ):
                for k in range (0, basis.real_space_grid_dim[2] ):
                    combined_rho[count] = rho_alpha[i, j, k]
                    combined_rho[count + 1] = rho_beta[i, j, k]
                    count = count + 2

        # compute
        ret = libxc_functional.compute( combined_rho , do_vxc = False)
        zk = ret['zk']
        val = (rho_alpha.flatten() + rho_beta.flatten() ) * zk.flatten()
        xc_energy = val.sum() * ( basis.omega / ( basis.real_space_grid_dim[0] * basis.real_space_grid_dim[1] * basis.real_space_grid_dim[2] ) )

    else:
        raise Exception("unsupported xc functional")

    return xc_energy

def get_matrix_elements(basis, kid, vg):

    """

    unpack the potential matrix for given k-point: <G'|V|G''> = V(G'-G'')

    :param basis: plane wave basis information
    :param kid: index for a given k-point
    :param vg: full potential container in the plane wave basis for the density (up to E <= 2 x ke_cutoff)
    :return potential: the pseudopotential matrix in the plane wave basis for the orbitals, for this k-point (up to E <= ke_cutoff)

    """

    potential = np.zeros((basis.n_plane_waves_per_k[kid], basis.n_plane_waves_per_k[kid]), dtype='complex128')

    gkind = basis.kg_to_g[kid, :basis.n_plane_waves_per_k[kid]]

    for aa in range(basis.n_plane_waves_per_k[kid]):

        ik = basis.kg_to_g[kid][aa]
        gdiff = basis.miller[ik] - basis.miller[gkind[aa:]] + np.array(basis.reciprocal_max_dim)
        #inds = basis.miller_to_g[gdiff.T.tolist()]
        inds = basis.miller_to_g[tuple(gdiff.T.tolist())]

        potential[aa, aa:] = vg[inds]

    return potential

def get_nuclear_electronic_potential(cell, basis, valence_charges = None):

    """
    v(r) = \sum_{G}v(G)exp(iG.r)

    :param cell: the unit cell
    :param basis: plane wave basis information
    :param valence_charges: the charges associated with the valence
    :return: vneG: the nuclear-electron potential in the plane wave basis
    """

    # nuclear charge of atoms in cell. 
    charges = cell.atom_charges()
    if valence_charges is not None:
        charges = valence_charges

    assert basis.SI.shape[1] == basis.g.shape[0]

    # this is Z_{I} * S_{I}
    rhoG = np.dot(charges, basis.SI)  

    coulG = np.divide(4.0 * np.pi, basis.g2, out = np.zeros_like(basis.g2), where = basis.g2 != 0.0)

    vneG = - rhoG * coulG / basis.omega

    return vneG

def form_orbital_gradient(basis, C, N, F, kid):
    """

    form density matrix and orbital gradient from fock matrix and orbital coefficients

    :param basis: plane wave basis information
    :param C: molecular orbital coefficients
    :param N: the number of electrons
    :param F: the fock matrix
    :param kid: index for a given k-point

    :return orbital_gradient: the orbital gradient

    """

    tmporbs = np.zeros([basis.n_plane_waves_per_k[kid], N], dtype = 'complex128')
    for pp in range(N):
        tmporbs[:, pp] = C[:, pp]

    #D = np.einsum('ik,jk->ij', tmporbs.conj(), tmporbs)
    D = np.matmul(tmporbs, tmporbs.conj().T) 

    # only upper triangle of F is populated ... symmetrize and rescale diagonal
    #F = F + F.conj().T
    #diag = np.diag(F)
    #np.fill_diagonal(F, 0.5 * diag)
    #for pp in range(basis.n_plane_waves_per_k[kid]):
    #    F[pp][pp] *= 0.5

    #orbital_gradient = np.einsum('ik,kj->ij', F, D)
    #orbital_gradient -= np.einsum('ik,kj->ij', D, F)
    orbital_gradient = np.matmul(F, D)
    orbital_gradient -= np.matmul(D, F)

    return orbital_gradient

def get_density(basis, C, N, kid):
    """

    get real-space density from molecular orbital coefficients

    :param basis: plane wave basis information
    :param C: molecular orbital coefficients
    :param N: the number of electrons
    :param kid: index for a given k-point

    :return rho: the density

    """

    occupied_orbitals = []
    rho = np.zeros(basis.real_space_grid_dim, dtype = 'float64')
    for pp in range(N):

        occ = np.zeros(basis.real_space_grid_dim,dtype = 'complex128')

        for tt in range( basis.n_plane_waves_per_k[kid] ):

            ik = basis.kg_to_g[kid][tt]
            occ[ get_miller_indices(ik, basis) ] = C[tt, pp]

        occ = np.fft.fftn(occ) 
        occupied_orbitals.append( occ )

        rho += np.absolute(occ)**2.0 / basis.omega

    return ( 1.0 / len(basis.kpts) ) * rho, occupied_orbitals

def form_fock_matrix(basis, kid, v = None): 
    """

    form fock matrix

    :param basis: plane wave basis information
    :param kid: index for a given k-point
    :param v: the potential ( coulomb + xc + electron-nucleus / local pp )

    :return fock: the fock matrix

    """

    fock = np.zeros((basis.n_plane_waves_per_k[kid], basis.n_plane_waves_per_k[kid]), dtype = 'complex128')

    # unpack potential
    if v is not None:
        fock += get_matrix_elements(basis, kid, v)
    
    # get non-local part of the pseudopotential
    if basis.use_pseudopotential:
        fock += get_nonlocal_pseudopotential_matrix_elements(basis, kid, use_legendre = basis.nl_pp_use_legendre)

    # get kinetic energy
    kgtmp = basis.kpts[kid] + basis.g[basis.kg_to_g[kid, :basis.n_plane_waves_per_k[kid]]]
    diagonals = np.einsum('ij,ij->i', kgtmp, kgtmp) / 2.0 + fock.diagonal()
    np.fill_diagonal(fock, diagonals)

    # only upper triangle of fock is populated ... symmetrize and rescale diagonal
    fock = fock + fock.conj().T
    diag = np.diag(fock)
    np.fill_diagonal(fock, 0.5 * diag)

    return fock

def get_one_electron_energy(basis, C, N, kid, v_ne = None):
    """

    get one-electron part of the energy

    :param basis: plane wave basis information
    :param C: molecular orbital coefficients
    :param N: the number of electrons
    :param kid: index for a given k-point
    :param v_ne: nuclear electron potential or local part of the pseudopotential

    :return one_electron_energy: the one-electron energy

    """

    # oei = T + V 
    oei = np.zeros((basis.n_plane_waves_per_k[kid], basis.n_plane_waves_per_k[kid]), dtype = 'complex128')

    if v_ne is not None:
        oei += get_matrix_elements(basis, kid, v_ne)

    if basis.use_pseudopotential:
        oei += get_nonlocal_pseudopotential_matrix_elements(basis, kid, use_legendre = basis.nl_pp_use_legendre)

    kgtmp = basis.kpts[kid] + basis.g[basis.kg_to_g[kid, :basis.n_plane_waves_per_k[kid]]]

    diagonals = np.einsum('ij,ij->i', kgtmp, kgtmp) / 2.0 + oei.diagonal()
    np.fill_diagonal(oei, diagonals)

    oei = oei + oei.conj().T
    diag = np.diag(oei)
    np.fill_diagonal(oei, 0.5 * diag)

    tmporbs = np.zeros([basis.n_plane_waves_per_k[kid], N], dtype = 'complex128')
    for pp in range(N):
        tmporbs[:, pp] = C[:, pp]

    one_electron_energy = np.einsum('pi,pq,qi->',tmporbs.conj(), oei, tmporbs) / len(basis.kpts)

    return one_electron_energy

def get_coulomb_energy(basis, C, N, kid, v_coulomb):
    """

    get the coulomb contribution to the energy

    :param basis: plane wave basis information
    :param C: molecular orbital coefficients
    :param N: the number of electrons
    :param kid: index for a given k-point
    :param v_coulomb: the coulomb potential

    :return coulomb_energy: the coulomb contribution to the energy

    """

    # oei = 1/2 J
    oei = np.zeros((basis.n_plane_waves_per_k[kid], basis.n_plane_waves_per_k[kid]), dtype = 'complex128')
    oei = get_matrix_elements(basis, kid, v_coulomb)

    # only upper triangle of oei is populated ... symmetrize and rescale diagonal
    oei = oei + oei.conj().T
    diag = np.diag(oei)
    np.fill_diagonal(oei, 0.5 * diag)

    tmporbs = np.zeros([basis.n_plane_waves_per_k[kid], N], dtype = 'complex128')
    for pp in range(N):
        tmporbs[:, pp] = C[:, pp]

    coulomb_energy = 0.5 * np.einsum('pi,pq,qi->',tmporbs.conj(), oei, tmporbs) / len(basis.kpts)

    return coulomb_energy

def uks(cell, basis, xc = 'lda', guess_mix = True, diis_dimension = 8, damp_fock = True, damping_iterations = 8):

    """

    plane wave unrestricted kohn-sham

    :param cell: the unit cell
    :param basis: plane wave basis information
    :param xc: the exchange-correlation functional
    :param guess_mix: do mix alpha homo and lumo to break spin symmetry?
    :param damp_fock: do dampen fock matrix?
    :param damping_iterations: for how many iterations should we dampen the fock matrix

    """
 
    print('')
    print('    ************************************************')
    print('    *                                              *')
    print('    *                Plane-wave UKS                *')
    print('    *                                              *')
    print('    ************************************************')
    print('')

    if xc != 'lda' and xc != 'hf':
        raise Exception("uks only supports xc = 'lda' and 'hf' for now")


    # get nuclear repulsion energy
    enuc = cell.energy_nuc()

    # coulomb and xc potentials in reciprocal space
    v_coulomb = np.zeros(len(basis.g), dtype = 'complex128')
    v_xc_alpha = np.zeros(len(basis.g), dtype = 'complex128')
    v_xc_beta = np.zeros(len(basis.g), dtype = 'complex128')

    exchange_matrix_alpha = np.zeros((basis.n_plane_waves_per_k[0], basis.n_plane_waves_per_k[0]), dtype='complex128')
    exchange_matrix_beta = np.zeros((basis.n_plane_waves_per_k[0], basis.n_plane_waves_per_k[0]), dtype='complex128')

    # maximum number of iterations
    maxiter = 500

    # density in reciprocal space
    rhog = np.zeros(len(basis.g), dtype = 'complex128')

    # charges
    valence_charges = cell.atom_charges()
    
    if basis.use_pseudopotential: 
        for i in range (0,len(valence_charges)):
            valence_charges[i] = int(basis.gth_params[i].Zion)

    # electron-nucleus potential
    v_ne = None
    if not basis.use_pseudopotential: 
        v_ne = get_nuclear_electronic_potential(cell, basis, valence_charges = valence_charges)
    else :
        v_ne = get_local_pseudopotential_gth(basis)

    # madelung correction
    madelung = tools.pbc.madelung(cell, basis.kpts)

    # number of alpha and beta bands
    total_charge = 0
    for I in range ( len(valence_charges) ):
        total_charge += valence_charges[I]

    total_charge -= basis.charge

    nbeta = int(total_charge / 2)
    nalpha = total_charge - nbeta

    # damp fock matrix (helps with convergence sometimes)
    damping_factor = 1.0
    if damp_fock :
        damping_factor = 0.5

    # diis 
<<<<<<< HEAD
    old_solution_vector = np.hstack( (rho_alpha.flatten(), rho_beta.flatten()) )
=======
    diis_dimension = 8
    diis_start_cycle = 4
>>>>>>> 82eccb03

    print("")
    print('    no. k-points:                                %20i' % ( len(basis.kpts) ) )
    print('    KE cutoff (eV)                               %20.2f' % ( basis.ke_cutoff * 27.21138602 ) )
    print('    no. basis functions (orbitals, gamma point): %20i' % ( basis.n_plane_waves_per_k[0] ) )
    print('    no. basis functions (density):               %20i' % ( len(basis.g) ) )
    print('    total_charge:                                %20i' % ( total_charge ) )
    print('    no. alpha bands:                             %20i' % ( nalpha ) )
    print('    no. beta bands:                              %20i' % ( nbeta ) )
    print('    break spin symmetry:                         %20s' % ( "yes" if guess_mix is True else "no" ) )
    print('    damp fock matrix:                            %20s' % ( "yes" if damp_fock is True else "no" ) )
    print('    no. damping iterations:                      %20i' % ( damping_iterations ) )
    #print('    diis start iteration:                        %20i' % ( diis_start_cycle ) )
    print('    no. diis vectors:                            %20i' % ( diis_dimension ) )

    print("")
    print("    ==> Begin UKS Iterations <==")
    print("")

    print("    %5s %20s %20s %20s %10s" % ('iter', 'energy', '|dE|', '||[F, D]||', 'Nelec'))

    old_total_energy = 0.0

    fock_a = []
    fock_b = []

    Calpha = []
    Cbeta = []

    old_fock_a = []
    old_fock_b = []

    for kid in range ( len(basis.kpts) ):

        fock_a.append(np.zeros((basis.n_plane_waves_per_k[kid], basis.n_plane_waves_per_k[kid]), dtype = 'complex128'))
        fock_b.append(np.zeros((basis.n_plane_waves_per_k[kid], basis.n_plane_waves_per_k[kid]), dtype = 'complex128'))

        old_fock_a.append(np.zeros((basis.n_plane_waves_per_k[kid], basis.n_plane_waves_per_k[kid]), dtype = 'complex128'))
        old_fock_b.append(np.zeros((basis.n_plane_waves_per_k[kid], basis.n_plane_waves_per_k[kid]), dtype = 'complex128'))

        Calpha.append(np.eye(basis.n_plane_waves_per_k[kid]))
        Cbeta.append(np.eye(basis.n_plane_waves_per_k[kid]))

    from pyscf import lib
    adiis = lib.diis.DIIS()
    adiis.space = diis_dimension

    # begin UKS iterations
    for scf_iter in range(0, maxiter):

        occ_alpha = []
        occ_beta = []

        one_electron_energy = 0.0
        coulomb_energy = 0.0

        if xc == 'lda' :
            va = v_coulomb + v_ne + v_xc_alpha
            vb = v_coulomb + v_ne + v_xc_beta
        elif xc == 'hf' :
            va = v_coulomb + v_ne 
            vb = v_coulomb + v_ne 
        else:
            raise Exception("unsupported xc functional")

        # zero density for this iteration
        rho = np.zeros(basis.real_space_grid_dim, dtype = 'float64')

        # form each block of the fock matrix and orbital gradient
        damp = 1.0
        if scf_iter > 0 and scf_iter < 1 * diis_start_cycle :
            damp = damping_factor

        # form fock matrix and orbital gradient

        fock_a = []
        fock_b = []
        grad_a = []
        grad_b = []

        for kid in range ( len(basis.kpts) ):
            fock_a.append(np.zeros((basis.n_plane_waves_per_k[kid], basis.n_plane_waves_per_k[kid]), dtype = 'complex128'))
            fock_b.append(np.zeros((basis.n_plane_waves_per_k[kid], basis.n_plane_waves_per_k[kid]), dtype = 'complex128'))
            grad_a.append(np.zeros((basis.n_plane_waves_per_k[kid], basis.n_plane_waves_per_k[kid]), dtype = 'complex128'))
            grad_b.append(np.zeros((basis.n_plane_waves_per_k[kid], basis.n_plane_waves_per_k[kid]), dtype = 'complex128'))

        # damping factor
        damp = 1.0
        if scf_iter < diis_start_cycle and damp_fock : 
            damp = damping_factor

        # loop over k-points
        for kid in range( len(basis.kpts) ):

            # form fock matrix
            fock_a[kid] = form_fock_matrix(basis, kid, v = va)
            fock_b[kid] = form_fock_matrix(basis, kid, v = vb)

            # exact exchange?
            if xc == 'hf' :
                fock_a += exchange_matrix_alpha
                fock_b += exchange_matrix_beta

            # damp fock matrix
<<<<<<< HEAD
            if scf_iter > 0 and scf_iter < diis_dimension and damp_fock: 
=======
            fock_a[kid] = damp * fock_a[kid] + (1.0 - damp) * old_fock_a[kid]
            fock_b[kid] = damp * fock_b[kid] + (1.0 - damp) * old_fock_b[kid]
            old_fock_a[kid] = fock_a[kid].copy()
            old_fock_b[kid] = fock_b[kid].copy()
>>>>>>> 82eccb03

            # form opdm and orbital gradient (for diis)
            grad_a[kid] = form_orbital_gradient(basis, Calpha[kid], nalpha, fock_a[kid], kid)
            grad_b[kid] = form_orbital_gradient(basis, Cbeta[kid], nbeta, fock_b[kid], kid)

        # extrapolate fock matrix

        # solution vector is fock matrix
        solution_vector = np.zeros(0)
        for kid in range ( len(basis.kpts) ):
            solution_vector = np.hstack( (solution_vector, fock_a[kid].flatten(), fock_b[kid].flatten() ) )

        # error vector is orbital gradient
        error_vector = np.zeros(0)
        for kid in range ( len(basis.kpts) ):
            error_vector = np.hstack( (error_vector, grad_a[kid].flatten(), grad_b[kid].flatten() ) )

        # norm of orbital gradient
        conv = np.linalg.norm(error_vector)

        # extrapolate solution vector
        new_solution_vector = adiis.update(solution_vector, error_vector)

        # reshape solution vector
        off = 0
        for kid in range ( len(basis.kpts) ):
            dim = basis.n_plane_waves_per_k[kid]
            fock_a[kid] = new_solution_vector[off:off+dim*dim].reshape(fock_a[kid].shape)
            off += dim*dim
            fock_b[kid] = new_solution_vector[off:off+dim*dim].reshape(fock_b[kid].shape)
            off += dim*dim

        one_electron_energy = 0.0
        coulomb_energy = 0.0

        rho_a = np.zeros(basis.real_space_grid_dim, dtype = 'float64')
        rho_b = np.zeros(basis.real_space_grid_dim, dtype = 'float64')

        # diagonalize extrapolated fock matrix
        for kid in range ( len(basis.kpts) ):

            n = nalpha - 1
            if scf_iter == 0 and guess_mix == True :
                n = nalpha

            epsilon_alpha, Calpha[kid] = scipy.linalg.eigh(fock_a[kid], eigvals=(0, n))
            epsilon_beta, Cbeta[kid] = scipy.linalg.eigh(fock_b[kid], eigvals=(0, (nbeta-1)))

            #epsilon_alpha, Calpha = np.linalg.eigh(fock_a)
            #epsilon_beta, Cbeta = np.linalg.eigh(fock_b)

            # break spin symmetry?
            if guess_mix is True and scf_iter == 0:

                c = np.cos(0.25 * np.pi)
                s = np.sin(0.25 * np.pi)

                tmp1 = c * Calpha[kid][:, nalpha-1] - s * Calpha[kid][:, nalpha]
                tmp2 = s * Calpha[kid][:, nalpha-1] + c * Calpha[kid][:, nalpha]

                Calpha[kid][:, nalpha-1] = tmp1
                Calpha[kid][:, nalpha] = tmp2

            # update density
            my_rho_a, occ_alpha = get_density(basis, Calpha[kid], nalpha, kid)
            my_rho_b, occ_beta = get_density(basis, Cbeta[kid], nbeta, kid)

            # density should be non-negative ...
            rho_a += my_rho_a.clip(min = 0)
            rho_b += my_rho_b.clip(min = 0)

            # one-electron part of the energy (alpha)
            one_electron_energy += get_one_electron_energy(basis, 
                                                           Calpha[kid], 
                                                           nalpha, 
                                                           kid, 
                                                           v_ne = v_ne)

            # one-electron part of the energy (beta)
            one_electron_energy += get_one_electron_energy(basis, 
                                                           Cbeta[kid], 
                                                           nbeta, 
                                                           kid, 
                                                           v_ne = v_ne)

            # coulomb part of the energy: 1/2 J
            coulomb_energy += get_coulomb_energy(basis, Calpha[kid], nalpha, kid, v_coulomb)

            # coulomb part of the energy: 1/2 J
            coulomb_energy += get_coulomb_energy(basis, Cbeta[kid], nbeta, kid, v_coulomb)

        rho = rho_a + rho_b


        if xc == 'lda':

            xc_energy = get_xc_energy(xc, basis, rho_a, rho_b)

        if xc == 'hf':

            # TODO: fix for general k
            xc_energy, v_xc = get_exact_exchange_energy(basis, occ_alpha, nalpha, Calpha)
            if nbeta > 0:
                my_xc_energy, v_xc = get_exact_exchange_energy(basis, occ_beta, nbeta, Cbeta)
                xc_energy += my_xc_energy

            xc_energy -= 0.5 * (nalpha + nbeta) * madelung

        # coulomb potential
        tmp = np.fft.ifftn(rho)
        for myg in range( len(basis.g) ):
            rhog[myg] = tmp[ get_miller_indices(myg, basis) ]

        v_coulomb = 4.0 * np.pi * np.divide(rhog, basis.g2, out = np.zeros_like(basis.g2), where = basis.g2 != 0.0) # / omega

        # exchange-correlation potential
        if xc == 'lda' :

            v_xc_alpha, v_xc_beta = get_xc_potential(xc, basis, rho_a, rho_b)

        elif xc == 'hf' :

            dum, exchange_matrix_alpha = get_exact_exchange_energy(basis, occ_alpha, nalpha, Calpha)
            if nbeta > 0:
                dum, exchange_matrix_beta = get_exact_exchange_energy(basis, occ_beta, nbeta, Cbeta)

        else:
            raise Exception("unsupported xc functional")

        # total energy
        new_total_energy = np.real(one_electron_energy) + np.real(coulomb_energy) + np.real(xc_energy) + enuc

        # convergence in energy
        energy_diff = np.abs(new_total_energy - old_total_energy)

        # update energy
        old_total_energy = new_total_energy

        # charge
        charge = ( basis.omega / ( basis.real_space_grid_dim[0] * basis.real_space_grid_dim[1] * basis.real_space_grid_dim[2] ) ) * np.sum(np.absolute(rho))

        print("    %5i %20.12lf %20.12lf %20.12lf %10.6lf" %  ( scf_iter, new_total_energy, energy_diff, conv, charge ) )

        if ( conv < 1e-4 and energy_diff < 1e-5 ) :
            break

    if scf_iter == maxiter - 1:
        print('')
        print('    UKS iterations did not converge.')
        print('')
    else:
        print('')
        print('    UKS iterations converged!')
        print('')

    print('    ==> energy components <==')
    print('')
    print('    nuclear repulsion energy: %20.12lf' % ( enuc ) )
    print('    one-electron energy:      %20.12lf' % ( np.real(one_electron_energy) ) )
    print('    coulomb energy:           %20.12lf' % ( np.real(coulomb_energy) ) )
    print('    xc energy:                %20.12lf' % ( np.real(xc_energy) ) )
    print('')
    print('    total energy:             %20.12lf' % ( np.real(one_electron_energy) + np.real(coulomb_energy) + np.real(xc_energy) + enuc ) )
    print('')

    #assert(np.isclose( np.real(one_electron_energy) + np.real(coulomb_energy) + np.real(xc_energy) + enuc, -9.802901383306) )

    return np.real(one_electron_energy) + np.real(coulomb_energy) + np.real(xc_energy) + enuc<|MERGE_RESOLUTION|>--- conflicted
+++ resolved
@@ -563,12 +563,8 @@
         damping_factor = 0.5
 
     # diis 
-<<<<<<< HEAD
-    old_solution_vector = np.hstack( (rho_alpha.flatten(), rho_beta.flatten()) )
-=======
     diis_dimension = 8
     diis_start_cycle = 4
->>>>>>> 82eccb03
 
     print("")
     print('    no. k-points:                                %20i' % ( len(basis.kpts) ) )
@@ -673,14 +669,10 @@
                 fock_b += exchange_matrix_beta
 
             # damp fock matrix
-<<<<<<< HEAD
-            if scf_iter > 0 and scf_iter < diis_dimension and damp_fock: 
-=======
             fock_a[kid] = damp * fock_a[kid] + (1.0 - damp) * old_fock_a[kid]
             fock_b[kid] = damp * fock_b[kid] + (1.0 - damp) * old_fock_b[kid]
             old_fock_a[kid] = fock_a[kid].copy()
             old_fock_b[kid] = fock_b[kid].copy()
->>>>>>> 82eccb03
 
             # form opdm and orbital gradient (for diis)
             grad_a[kid] = form_orbital_gradient(basis, Calpha[kid], nalpha, fock_a[kid], kid)
