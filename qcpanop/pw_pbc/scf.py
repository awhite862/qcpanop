--- conflicted
+++ resolved
@@ -14,16 +14,10 @@
 import scipy
 
 from qcpanop.pw_pbc.diis import DIIS
-<<<<<<< HEAD
 
 from qcpanop.pw_pbc.pseudopotential import get_local_pseudopotential_gth
 from qcpanop.pw_pbc.pseudopotential import get_nonlocal_pseudopotential_matrix_elements
 
-=======
-from qcpanop.pw_pbc.pseudopotential import get_local_pseudopotential_gth
-from qcpanop.pw_pbc.pseudopotential import get_nonlocal_pseudopotential_matrix_elements
-
->>>>>>> e660006f
 from qcpanop.pw_pbc.basis import get_miller_indices
 
 from pyscf.pbc import tools
@@ -434,15 +428,9 @@
     np.fill_diagonal(oei, diagonals)
 
     oei = oei + oei.conj().T
-<<<<<<< HEAD
+
     diag = np.diag(oei)
     np.fill_diagonal(oei, 0.5 * diag)
-=======
-    for pp in range(basis.n_plane_waves_per_k[kid]):
-        oei[pp][pp] *= 0.5
-
-    diagonal_oei = np.einsum('pi,pq,qj->ij',C.conj(),oei,C, optimize=True)
->>>>>>> e660006f
 
     tmporbs = np.zeros([basis.n_plane_waves_per_k[kid], N], dtype = 'complex128')
     for pp in range(N):
@@ -473,16 +461,11 @@
 
     # only upper triangle of oei is populated ... symmetrize and rescale diagonal
     oei = oei + oei.conj().T
+    
     diag = np.diag(oei)
     np.fill_diagonal(oei, 0.5 * diag)
 
-<<<<<<< HEAD
     tmporbs = np.zeros([basis.n_plane_waves_per_k[kid], N], dtype = 'complex128')
-=======
-    diagonal_oei = np.einsum('pi,pq,qj->ij',C.conj(),oei,C, optimize=True)
-
-    coulomb_energy = 0.0
->>>>>>> e660006f
     for pp in range(N):
         tmporbs[:, pp] = C[:, pp]
 
@@ -595,7 +578,6 @@
     fock_a = []
     fock_b = []
 
-<<<<<<< HEAD
     Calpha = []
     Cbeta = []
 
@@ -603,10 +585,6 @@
     old_fock_b = []
 
     for kid in range ( len(basis.kpts) ):
-=======
-    # begin UKS iterations
-    for i in range(0, maxiter):
->>>>>>> e660006f
 
         fock_a.append(np.zeros((basis.n_plane_waves_per_k[kid], basis.n_plane_waves_per_k[kid]), dtype = 'complex128'))
         fock_b.append(np.zeros((basis.n_plane_waves_per_k[kid], basis.n_plane_waves_per_k[kid]), dtype = 'complex128'))
@@ -639,7 +617,6 @@
         else:
             raise Exception("unsupported xc functional")
 
-<<<<<<< HEAD
         # zero density for this iteration
         rho = np.zeros(basis.real_space_grid_dim, dtype = 'float64')
 
@@ -665,18 +642,10 @@
         damp = 1.0
         if scf_iter < diis_start_cycle and damp_fock : 
             damp = damping_factor
-=======
-        Calpha = np.eye(basis.n_plane_waves_per_k[0], dtype=np.complex128)
-        Cbeta = np.eye(basis.n_plane_waves_per_k[0], dtype=np.complex128)
->>>>>>> e660006f
 
         # loop over k-points
         for kid in range( len(basis.kpts) ):
 
-<<<<<<< HEAD
-=======
-            # alpha
->>>>>>> e660006f
             # form fock matrix
             fock_a[kid] = form_fock_matrix(basis, kid, v = va)
             fock_b[kid] = form_fock_matrix(basis, kid, v = vb)
@@ -769,31 +738,7 @@
                                                            kid, 
                                                            v_ne = v_ne)
 
-<<<<<<< HEAD
             # one-electron part of the energy (beta)
-=======
-            # coulomb part of the energy: 1/2 J
-            coulomb_energy += get_coulomb_energy(basis, Calpha, nalpha, kid, v_coulomb)
-
-            # accumulate density 
-            rho, occ_alpha = get_density(basis, Calpha, nalpha, kid)
-            new_rho_alpha += rho
-
-            # now beta
-            if nbeta == 0 : 
-                continue
-
-            # form fock matrix
-            fock = form_fock_matrix(basis, kid, v = vb)
-            if xc == 'hf' :
-                fock += exchange_matrix_beta
-
-            # diagonalize fock matrix
-            epsilon_beta, Cbeta = scipy.linalg.eigh(fock, lower = False, subset_by_index=(0,nbeta-1))
-
-
-            # one-electron part of the energy 
->>>>>>> e660006f
             one_electron_energy += get_one_electron_energy(basis, 
                                                            Cbeta[kid], 
                                                            nbeta, 
